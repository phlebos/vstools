--- conflicted
+++ resolved
@@ -311,10 +311,6 @@
                     FileName = fileName,
                     WorkingDirectory = workingDir,
                     WindowStyle = ProcessWindowStyle.Normal
-<<<<<<< HEAD
-                }
-            };
-=======
                 };
             } catch {
                 if (process != null)
@@ -322,7 +318,6 @@
                 process = null;
             }
             return process;
->>>>>>> fd020f55
         }
     }
 }