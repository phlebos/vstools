/****************************************************************************
**
** Copyright (C) 2016 The Qt Company Ltd.
** Contact: https://www.qt.io/licensing/
**
** This file is part of the Qt VS Tools.
**
** $QT_BEGIN_LICENSE:GPL-EXCEPT$
** Commercial License Usage
** Licensees holding valid commercial Qt licenses may use this file in
** accordance with the commercial license agreement provided with the
** Software or, alternatively, in accordance with the terms contained in
** a written agreement between you and The Qt Company. For licensing terms
** and conditions see https://www.qt.io/terms-conditions. For further
** information use the contact form at https://www.qt.io/contact-us.
**
** GNU General Public License Usage
** Alternatively, this file may be used under the terms of the GNU
** General Public License version 3 as published by the Free Software
** Foundation with exceptions as appearing in the file LICENSE.GPL3-EXCEPT
** included in the packaging of this file. Please review the following
** information to ensure the GNU General Public License requirements will
** be met: https://www.gnu.org/licenses/gpl-3.0.html.
**
** $QT_END_LICENSE$
**
****************************************************************************/

using EnvDTE;
using Microsoft.VisualStudio.VCProjectEngine;
using System;
using System.Collections.Generic;
using System.IO;
using System.Threading;
using System.Windows.Forms;

namespace QtProjectLib
{
    public class ProjectImporter
    {
        private EnvDTE.DTE dteObject;
        const string projectFileExtension = ".vcxproj";

        public ProjectImporter(EnvDTE.DTE dte)
        {
            dteObject = dte;
        }

        public void ImportProFile(string qtVersion)
        {
            FileDialog toOpen = new OpenFileDialog();
            toOpen.FilterIndex = 1;
            toOpen.CheckFileExists = true;
            toOpen.Title = SR.GetString("ExportProject_SelectQtProjectToAdd");
            toOpen.Filter = "Qt Project files (*.pro)|*.pro|All files (*.*)|*.*";

            if (DialogResult.OK != toOpen.ShowDialog())
                return;

            var mainInfo = new FileInfo(toOpen.FileName);
            if (HelperFunctions.IsSubDirsFile(mainInfo.FullName)) {
                // we use the safe way. Make the user close the existing solution manually
                if ((!string.IsNullOrEmpty(dteObject.Solution.FullName))
                    || (HelperFunctions.ProjectsInSolution(dteObject).Count > 0)) {
                    if (MessageBox.Show(SR.GetString("ExportProject_SubdirsProfileSolutionClose"),
                        SR.GetString("OpenSolution"), MessageBoxButtons.OKCancel, MessageBoxIcon.Question)
                        == DialogResult.OK) {
                        dteObject.Solution.Close(true);
                    } else {
                        return;
                    }
                }

                ImportSolution(mainInfo, qtVersion);
            } else {
                ImportProject(mainInfo, qtVersion);
            }
        }

        private void ImportSolution(FileInfo mainInfo, string qtVersion)
        {
            var versionInfo = QtVersionManager.The().GetVersionInfo(qtVersion);
            var VCInfo = RunQmake(mainInfo, ".sln", true, versionInfo);
            if (null == VCInfo)
                return;
            ReplaceAbsoluteQtDirInSolution(VCInfo, versionInfo);

            try {
                if (CheckQtVersion(versionInfo)) {
                    dteObject.Solution.Open(VCInfo.FullName);
                    if (qtVersion != null) {
                        QtVersionManager.The().SaveSolutionQtVersion(dteObject.Solution, qtVersion);
                        foreach (Project prj in HelperFunctions.ProjectsInSolution(dteObject)) {
                            QtVersionManager.The().SaveProjectQtVersion(prj, qtVersion);
                            var qtPro = QtProject.Create(prj);
                            qtPro.SetQtEnvironment();
                            ApplyPostImportSteps(qtPro);
                        }
                    }
                }

                Messages.PaneMessage(dteObject, "--- (Import): Finished opening " + VCInfo.Name);
            } catch (Exception e) {
                Messages.DisplayCriticalErrorMessage(e);
            }
        }

        public void ImportProject(FileInfo mainInfo, string qtVersion)
        {
            var versionInfo = QtVersionManager.The().GetVersionInfo(qtVersion);
            var VCInfo = RunQmake(mainInfo, projectFileExtension, false, versionInfo);
            if (null == VCInfo)
                return;

            ReplaceQtDirInProject(VCInfo, versionInfo);

            try {
                if (CheckQtVersion(versionInfo)) {
                    // no need to add the project again if it's already there...
                    if (!HelperFunctions.IsProjectInSolution(dteObject, VCInfo.FullName)) {
                        try {
                            dteObject.Solution.AddFromFile(VCInfo.FullName, false);
                        } catch (Exception /*exception*/) {
                            Messages.PaneMessage(dteObject, "--- (Import): Generated project could not be loaded.");
                            Messages.PaneMessage(dteObject, "--- (Import): Please look in the output above for errors and warnings.");
                            return;
                        }
                        Messages.PaneMessage(dteObject, "--- (Import): Added " + VCInfo.Name + " to Solution");
                    } else {
                        Messages.PaneMessage(dteObject, "Project already in Solution");
                    }

                    EnvDTE.Project pro = null;
                    foreach (EnvDTE.Project p in HelperFunctions.ProjectsInSolution(dteObject)) {
                        if (p.FullName.ToLower() == VCInfo.FullName.ToLower()) {
                            pro = p;
                            break;
                        }
                    }
                    if (pro != null) {
                        var qtPro = QtProject.Create(pro);
                        qtPro.SetQtEnvironment();
                        var platformName = versionInfo.GetVSPlatformName();

                        if (qtVersion != null) {
                            QtVersionManager.The().SaveProjectQtVersion(pro, qtVersion, platformName);
                        }
                        if (!qtPro.SelectSolutionPlatform(platformName) || !qtPro.HasPlatform(platformName)) {
                            bool newProject = false;
                            qtPro.CreatePlatform("Win32", platformName, null, versionInfo, ref newProject);
                            if (!qtPro.SelectSolutionPlatform(platformName)) {
                                Messages.PaneMessage(dteObject, "Can't select the platform " + platformName + ".");
                            }
                        }

                        // try to figure out if the project is a plugin project
                        try {
                            string activeConfig = pro.ConfigurationManager.ActiveConfiguration.ConfigurationName;
                            var config = (VCConfiguration) ((IVCCollection) qtPro.VCProject.Configurations).Item(activeConfig);
                            if (config.ConfigurationType == ConfigurationTypes.typeDynamicLibrary) {
                                var compiler = CompilerToolWrapper.Create(config);
                                var linker = (VCLinkerTool) ((IVCCollection) config.Tools).Item("VCLinkerTool");
                                if (compiler.GetPreprocessorDefinitions().IndexOf("QT_PLUGIN", StringComparison.Ordinal) > -1
                                    && compiler.GetPreprocessorDefinitions().IndexOf("QDESIGNER_EXPORT_WIDGETS", StringComparison.Ordinal) > -1
                                    && compiler.GetAdditionalIncludeDirectories().IndexOf("QtDesigner", StringComparison.Ordinal) > -1
                                    && linker.AdditionalDependencies.IndexOf("QtDesigner", StringComparison.Ordinal) > -1) {
                                    qtPro.MarkAsDesignerPluginProject();
                                }
                            }
                        } catch (Exception) { }

                        qtPro.SetQtEnvironment();
                        ApplyPostImportSteps(qtPro);
                    }
                }
            } catch (Exception e) {
                Messages.DisplayCriticalErrorMessage(SR.GetString("ExportProject_ProjectOrSolutionCorrupt", e.ToString()));
            }
        }

        private void ReplaceAbsoluteQtDirInSolution(FileInfo solutionFile, VersionInformation vi)
        {
            var projects = ParseProjectsFromSolution(solutionFile);
            foreach (string project in projects) {
                var projectInfo = new FileInfo(project);
                ReplaceQtDirInProject(projectInfo, vi);
            }
        }

        private static List<string> ParseProjectsFromSolution(FileInfo solutionFile)
        {
            var sr = solutionFile.OpenText();
            var content = sr.ReadToEnd();
            sr.Close();

            var projects = new List<string>();
            var index = content.IndexOf(projectFileExtension, StringComparison.Ordinal);
            while (index != -1) {
                int startIndex = content.LastIndexOf('\"', index, index) + 1;
                var endIndex = content.IndexOf('\"', index);
                projects.Add(content.Substring(startIndex, endIndex - startIndex));
                content = content.Substring(endIndex);
                index = content.IndexOf(projectFileExtension, StringComparison.Ordinal);
            }
            return projects;
        }

        private void ReplaceQtDirInProject(FileInfo projectFile, VersionInformation vi)
        {
            var sr = projectFile.OpenText();
            var content = sr.ReadToEnd();
            sr.Close();

            var qtDir = ParseQtDirFromFileContent(content, vi);
            if (!string.IsNullOrEmpty(qtDir)) {
<<<<<<< HEAD
                content = content.Replace(qtDir, "$(QTDIR)\\", StringComparison.OrdinalIgnoreCase);
=======
                content = HelperFunctions.ReplaceCaseInsensitive(content, qtDir, "$(QTDIR)\\");
                // qmake tends to write relative and absolute paths into the .vcxproj file
                if (!Path.IsPathRooted(qtDir)) // if the project is on the same drive as Qt.
                    content = HelperFunctions.ReplaceCaseInsensitive(content, vi.qtDir + '\\', "$(QTDIR)\\");
>>>>>>> 7acbad59
                var sw = projectFile.CreateText();
                sw.Write(content);
                sw.Flush();
                sw.Close();
            } else {
                Messages.PaneMessage(dteObject, SR.GetString("ImportProject_CannotFindQtDirectory", projectFile.Name));
            }
        }

        private static string ParseQtDirFromFileContent(string vcFileContent, VersionInformation vi)
        {
            // Starting with Qt5 beta2 the "\\mkspecs\\default" folder is not available anymore,
            var mkspecs = "mkspecs\\"; // try to use the spec we run qmake with.
            var index = vi.QMakeSpecDirectory.IndexOf(mkspecs, StringComparison.OrdinalIgnoreCase);
            if (!string.IsNullOrEmpty(vi.QMakeSpecDirectory) && index >= 0)
                mkspecs = vi.QMakeSpecDirectory.Substring(index);

            var uicQtDir = FindQtDirFromExtension(vcFileContent, "bin\\uic.exe");
            var rccQtDir = FindQtDirFromExtension(vcFileContent, "bin\\rcc.exe");
            var mkspecQtDir = FindQtDirFromExtension(vcFileContent, mkspecs);

            if (!string.IsNullOrEmpty(mkspecQtDir)) {
                if (!string.IsNullOrEmpty(uicQtDir) && uicQtDir.ToLower() != mkspecQtDir.ToLower()) {
                    return "";
                }
                if (!string.IsNullOrEmpty(rccQtDir) && rccQtDir.ToLower() != mkspecQtDir.ToLower()) {
                    return "";
                }
                return mkspecQtDir;
            }
            if (!string.IsNullOrEmpty(uicQtDir)) {
                if (!string.IsNullOrEmpty(rccQtDir) && rccQtDir.ToLower() != uicQtDir.ToLower()) {
                    return "";
                }
                return uicQtDir;
            }
            if (!string.IsNullOrEmpty(rccQtDir))
                return rccQtDir;
            return "";
        }

        private static string FindQtDirFromExtension(string content, string extension)
        {
            string s = "";
            int index = -1;
            index = content.IndexOf(extension.ToLower(), StringComparison.OrdinalIgnoreCase);
            if (index != -1) {
                s = content.Remove(index);
                index = s.LastIndexOf("CommandLine=", StringComparison.Ordinal);
                if (s.LastIndexOf("AdditionalDependencies=", StringComparison.Ordinal) > index)
                    index = s.LastIndexOf("AdditionalDependencies=", StringComparison.Ordinal);
                if (index != -1) {
                    s = s.Substring(index);
                    s = s.Substring(s.IndexOf('=') + 1);
                }

                index = s.LastIndexOf(';');
                if (index != -1)
                    s = s.Substring(index + 1);
            }
            if (!string.IsNullOrEmpty(s)) {
                s = s.Trim(new char[] { ' ', '\"', ',' });
                if (s.StartsWith(">", StringComparison.Ordinal))
                    s = s.Substring(1);
            }
            return s;
        }

        private static void ApplyPostImportSteps(QtProject qtProject)
        {
            foreach (VCConfiguration cfg in (IVCCollection) qtProject.VCProject.Configurations) {
                cfg.IntermediateDirectory = @"$(Platform)\$(Configuration)\";
                var compilerTool = CompilerToolWrapper.Create(cfg);
                if (compilerTool != null) {
                    compilerTool.ObjectFile = @"$(IntDir)";
                    compilerTool.ProgramDataBaseFileName = @"$(IntDir)vc$(PlatformToolsetVersion).pdb";
                }
            }

            qtProject.RemoveResFilesFromGeneratedFilesFilter();
            qtProject.RepairGeneratedFilesStructure();
            qtProject.TranslateFilterNames();

            QtVSIPSettings.SaveUicDirectory(qtProject.Project, QtVSIPSettings.GetUicDirectory());
            qtProject.UpdateUicSteps(".", false); // false is to not remove given path from includes
            QtVSIPSettings.SaveRccDirectory(qtProject.Project, QtVSIPSettings.GetRccDirectory());
            qtProject.RefreshRccSteps();

            // collapse the generated files/resources filters afterwards
            qtProject.CollapseFilter(Filters.ResourceFiles().Name);
            qtProject.CollapseFilter(Filters.GeneratedFiles().Name);

            try {
                // save the project after modification
                qtProject.Project.Save(null);
            } catch { /* ignore */ }
        }

        private FileInfo RunQmake(FileInfo mainInfo, string ext, bool recursive, VersionInformation vi)
        {
            var name = mainInfo.Name.Remove(mainInfo.Name.IndexOf('.'));

            var VCInfo = new FileInfo(mainInfo.DirectoryName + "\\" + name + ext);

            if (!VCInfo.Exists || DialogResult.Yes == MessageBox.Show(SR.GetString("ExportProject_ProjectExistsRegenerateOrReuse", VCInfo.Name),
                SR.GetString("ProjectExists"), MessageBoxButtons.YesNo, MessageBoxIcon.Question)) {
                Messages.PaneMessage(dteObject, "--- (Import): Generating new project of " + mainInfo.Name + " file");

                var dialog = new InfoDialog(mainInfo.Name);
                var qmake = new QMake(dteObject, mainInfo.FullName, recursive, vi);

                qmake.CloseEvent += dialog.CloseEventHandler;
                qmake.PaneMessageDataEvent += PaneMessageDataReceived;

                var qmakeThread = new System.Threading.Thread(new ThreadStart(qmake.RunQMake));
                qmakeThread.Start();
                dialog.ShowDialog();
                qmakeThread.Join();

                if (qmake.ErrorValue == 0)
                    return VCInfo;
            }

            return null;
        }

        private void PaneMessageDataReceived(string data)
        {
            Messages.PaneMessage(dteObject, data);
        }

        private static bool CheckQtVersion(VersionInformation vi)
        {
            if (!vi.qt5Version) {
                Messages.DisplayWarningMessage(SR.GetString("ExportProject_EditProjectFileManually"));
                return false;
            }
            return true;
        }

    }
}<|MERGE_RESOLUTION|>--- conflicted
+++ resolved
@@ -213,14 +213,10 @@
 
             var qtDir = ParseQtDirFromFileContent(content, vi);
             if (!string.IsNullOrEmpty(qtDir)) {
-<<<<<<< HEAD
                 content = content.Replace(qtDir, "$(QTDIR)\\", StringComparison.OrdinalIgnoreCase);
-=======
-                content = HelperFunctions.ReplaceCaseInsensitive(content, qtDir, "$(QTDIR)\\");
                 // qmake tends to write relative and absolute paths into the .vcxproj file
                 if (!Path.IsPathRooted(qtDir)) // if the project is on the same drive as Qt.
-                    content = HelperFunctions.ReplaceCaseInsensitive(content, vi.qtDir + '\\', "$(QTDIR)\\");
->>>>>>> 7acbad59
+                    content = content.Replace(vi.qtDir + '\\', "$(QTDIR)\\", StringComparison.OrdinalIgnoreCase);
                 var sw = projectFile.CreateText();
                 sw.Write(content);
                 sw.Flush();
